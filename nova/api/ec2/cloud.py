--- conflicted
+++ resolved
@@ -26,14 +26,11 @@
 import datetime
 import IPy
 import os
+import urllib
 
 from nova import compute
 from nova import context
-<<<<<<< HEAD
-import IPy
-import urllib
-=======
->>>>>>> 78882d49
+
 from nova import crypto
 from nova import db
 from nova import exception
@@ -606,30 +603,19 @@
     def describe_instances(self, context, **kwargs):
         return self._format_describe_instances(context, **kwargs)
 
-<<<<<<< HEAD
     def describe_instances_v6(self, context, **kwargs):
-        return self._format_describe_instances_v6(context)
-
-    def _format_describe_instances(self, context):
-        return {'reservationSet': self._format_instances(context)}
-=======
+        kwargs['use_v6'] = True
+        return self._format_describe_instances_v6(context, **kwargs)
+
     def _format_describe_instances(self, context, **kwargs):
         return {'reservationSet': self._format_instances(context, **kwargs)}
->>>>>>> 78882d49
-
-    def _format_describe_instances_v6(self, context):
-        return {'reservationSet': self._format_instances(context,None,True)}
 
     def _format_run_instances(self, context, reservation_id):
         i = self._format_instances(context, reservation_id=reservation_id)
         assert len(i) == 1
         return i[0]
 
-<<<<<<< HEAD
-    def _format_instances(self, context, reservation_id=None,use_v6=False):
-=======
     def _format_instances(self, context, instance_id=None, **kwargs):
->>>>>>> 78882d49
         reservations = {}
         # NOTE(vish): instance_id is an optional list of ids to filter by
         if instance_id:
@@ -656,7 +642,7 @@
                 if instance['fixed_ip']['floating_ips']:
                     fixed = instance['fixed_ip']
                     floating_addr = fixed['floating_ips'][0]['address']
-                if instance['fixed_ip']['network'] and use_v6:
+                if instance['fixed_ip']['network'] and 'use_v6' in kwargs:
                     i['dnsNameV6'] = utils.to_global_ipv6(
                         instance['fixed_ip']['network']['cidr_v6'],
                         instance['mac_address'])
