# Copyright 2011 Eldar Nugaev
# All Rights Reserved.
#
#    Licensed under the Apache License, Version 2.0 (the "License"); you may
#    not use this file except in compliance with the License. You may obtain
#    a copy of the License at
#
#         http://www.apache.org/licenses/LICENSE-2.0
#
#    Unless required by applicable law or agreed to in writing, software
#    distributed under the License is distributed on an "AS IS" BASIS, WITHOUT
#    WARRANTIES OR CONDITIONS OF ANY KIND, either express or implied. See the
#    License for the specific language governing permissions and limitations
#    under the License.

import json
import stubout
import webob

from nova import compute
from nova import context
from nova import db
from nova import test
from nova import network
from nova.tests.api.openstack import fakes


from nova.api.openstack.contrib.floating_ips import FloatingIPController
from nova.api.openstack.contrib.floating_ips import _translate_floating_ip_view


def network_api_get_floating_ip(self, context, id):
    return {'id': 1, 'address': '10.10.10.10',
            'fixed_ip': None}


def network_api_get_floating_ip_by_ip(self, context, address):
    return {'id': 1, 'address': '10.10.10.10',
            'fixed_ip': {'address': '11.0.0.1'}}


def network_api_list_floating_ips(self, context):
    return [{'id': 1,
             'address': '10.10.10.10',
             'instance': {'id': 11},
             'fixed_ip': {'address': '10.0.0.1'}},
            {'id': 2,
             'address': '10.10.10.11'}]


def network_api_allocate(self, context):
    return '10.10.10.10'


def network_api_release(self, context, address):
    pass


def compute_api_associate(self, context, instance_id, floating_ip):
    pass


def network_api_disassociate(self, context, floating_address):
    pass


class FloatingIpTest(test.TestCase):
    address = "10.10.10.10"

    def _create_floating_ip(self):
        """Create a floating ip object."""
        host = "fake_host"
        return db.floating_ip_create(self.context,
                                     {'address': self.address,
                                      'host': host})

    def _delete_floating_ip(self):
        db.floating_ip_destroy(self.context, self.address)

    def setUp(self):
        super(FloatingIpTest, self).setUp()
        self.controller = FloatingIPController()
        fakes.stub_out_networking(self.stubs)
        fakes.stub_out_rate_limiting(self.stubs)
        self.stubs.Set(network.api.API, "get_floating_ip",
                       network_api_get_floating_ip)
        self.stubs.Set(network.api.API, "get_floating_ip_by_ip",
                       network_api_get_floating_ip)
        self.stubs.Set(network.api.API, "list_floating_ips",
                       network_api_list_floating_ips)
        self.stubs.Set(network.api.API, "allocate_floating_ip",
                       network_api_allocate)
        self.stubs.Set(network.api.API, "release_floating_ip",
                       network_api_release)
        self.stubs.Set(compute.api.API, "associate_floating_ip",
                       compute_api_associate)
        self.stubs.Set(network.api.API, "disassociate_floating_ip",
                       network_api_disassociate)
        self.context = context.get_admin_context()
        self._create_floating_ip()

    def tearDown(self):
        self._delete_floating_ip()
        super(FloatingIpTest, self).tearDown()

    def test_translate_floating_ip_view(self):
        floating_ip_address = self._create_floating_ip()
        floating_ip = db.floating_ip_get_by_address(self.context,
                                                    floating_ip_address)
        view = _translate_floating_ip_view(floating_ip)
        self.assertTrue('floating_ip' in view)
        self.assertTrue(view['floating_ip']['id'])
        self.assertEqual(view['floating_ip']['ip'], self.address)
        self.assertEqual(view['floating_ip']['fixed_ip'], None)
        self.assertEqual(view['floating_ip']['instance_id'], None)

    def test_translate_floating_ip_view_dict(self):
        floating_ip = {'id': 0, 'address': '10.0.0.10', 'fixed_ip': None}
        view = _translate_floating_ip_view(floating_ip)
        self.assertTrue('floating_ip' in view)

    def test_floating_ips_list(self):
        req = webob.Request.blank('/v1.1/123/os-floating-ips')
        res = req.get_response(fakes.wsgi_app())
        self.assertEqual(res.status_int, 200)
        res_dict = json.loads(res.body)
        response = {'floating_ips': [{'instance_id': 11,
                                      'ip': '10.10.10.10',
                                      'fixed_ip': '10.0.0.1',
                                      'id': 1},
                                     {'instance_id': None,
                                      'ip': '10.10.10.11',
                                      'fixed_ip': None,
                                      'id': 2}]}
        self.assertEqual(res_dict, response)

    def test_floating_ip_show(self):
        req = webob.Request.blank('/v1.1/123/os-floating-ips/1')
        res = req.get_response(fakes.wsgi_app())
        self.assertEqual(res.status_int, 200)
        res_dict = json.loads(res.body)
        self.assertEqual(res_dict['floating_ip']['id'], 1)
        self.assertEqual(res_dict['floating_ip']['ip'], '10.10.10.10')
        self.assertEqual(res_dict['floating_ip']['instance_id'], None)

    def test_floating_ip_allocate(self):
        req = webob.Request.blank('/v1.1/123/os-floating-ips')
        req.method = 'POST'
        req.headers['Content-Type'] = 'application/json'
        res = req.get_response(fakes.wsgi_app())
        self.assertEqual(res.status_int, 200)
        ip = json.loads(res.body)['floating_ip']

        expected = {
            "id": 1,
            "instance_id": None,
            "ip": "10.10.10.10",
            "fixed_ip": None}
        self.assertEqual(ip, expected)

    def test_floating_ip_release(self):
        req = webob.Request.blank('/v1.1/123/os-floating-ips/1')
        req.method = 'DELETE'
        res = req.get_response(fakes.wsgi_app())
        self.assertEqual(res.status_int, 202)

<<<<<<< HEAD
    def test_floating_ip_associate(self):
        body = dict(associate_address=dict(fixed_ip='1.2.3.4'))
        req = webob.Request.blank('/v1.1/123/os-floating-ips/1/associate')
        req.method = 'POST'
        req.body = json.dumps(body)
        req.headers["content-type"] = "application/json"

        res = req.get_response(fakes.wsgi_app())
        self.assertEqual(res.status_int, 200)
        actual = json.loads(res.body)['associated']
        expected = {
            "floating_ip_id": '1',
            "floating_ip": "10.10.10.10",
            "fixed_ip": "1.2.3.4"}
        self.assertEqual(actual, expected)

    def test_floating_ip_disassociate(self):
        body = dict()
        req = webob.Request.blank('/v1.1/123/os-floating-ips/1/disassociate')
        req.method = 'POST'
=======
    def test_add_floating_ip_to_instance(self):
        body = dict(addFloatingIp=dict(address='11.0.0.1'))
        req = webob.Request.blank('/v1.1/servers/test_inst/action')
        req.method = "POST"
        req.body = json.dumps(body)
        req.headers["content-type"] = "application/json"

        resp = req.get_response(fakes.wsgi_app())
        self.assertEqual(resp.status_int, 202)

    def test_remove_floating_ip_from_instance(self):
        body = dict(removeFloatingIp=dict(address='11.0.0.1'))
        req = webob.Request.blank('/v1.1/servers/test_inst/action')
        req.method = "POST"
>>>>>>> 0af1508c
        req.body = json.dumps(body)
        req.headers["content-type"] = "application/json"

        resp = req.get_response(fakes.wsgi_app())
        self.assertEqual(resp.status_int, 202)

    def test_bad_address_param_in_remove_floating_ip(self):
        body = dict(removeFloatingIp=dict(badparam='11.0.0.1'))
        req = webob.Request.blank('/v1.1/servers/test_inst/action')
        req.method = "POST"
        req.body = json.dumps(body)
        req.headers["content-type"] = "application/json"

        resp = req.get_response(fakes.wsgi_app())
        self.assertEqual(resp.status_int, 400)

    def test_missing_dict_param_in_remove_floating_ip(self):
        body = dict(removeFloatingIp='11.0.0.1')
        req = webob.Request.blank('/v1.1/servers/test_inst/action')
        req.method = "POST"
        req.body = json.dumps(body)
        req.headers["content-type"] = "application/json"

        resp = req.get_response(fakes.wsgi_app())
        self.assertEqual(resp.status_int, 400)

    def test_bad_address_param_in_add_floating_ip(self):
        body = dict(addFloatingIp=dict(badparam='11.0.0.1'))
        req = webob.Request.blank('/v1.1/servers/test_inst/action')
        req.method = "POST"
        req.body = json.dumps(body)
        req.headers["content-type"] = "application/json"

        resp = req.get_response(fakes.wsgi_app())
        self.assertEqual(resp.status_int, 400)

    def test_missing_dict_param_in_add_floating_ip(self):
        body = dict(addFloatingIp='11.0.0.1')
        req = webob.Request.blank('/v1.1/servers/test_inst/action')
        req.method = "POST"
        req.body = json.dumps(body)
        req.headers["content-type"] = "application/json"

        resp = req.get_response(fakes.wsgi_app())
        self.assertEqual(resp.status_int, 400)<|MERGE_RESOLUTION|>--- conflicted
+++ resolved
@@ -164,31 +164,9 @@
         res = req.get_response(fakes.wsgi_app())
         self.assertEqual(res.status_int, 202)
 
-<<<<<<< HEAD
-    def test_floating_ip_associate(self):
-        body = dict(associate_address=dict(fixed_ip='1.2.3.4'))
-        req = webob.Request.blank('/v1.1/123/os-floating-ips/1/associate')
-        req.method = 'POST'
-        req.body = json.dumps(body)
-        req.headers["content-type"] = "application/json"
-
-        res = req.get_response(fakes.wsgi_app())
-        self.assertEqual(res.status_int, 200)
-        actual = json.loads(res.body)['associated']
-        expected = {
-            "floating_ip_id": '1',
-            "floating_ip": "10.10.10.10",
-            "fixed_ip": "1.2.3.4"}
-        self.assertEqual(actual, expected)
-
-    def test_floating_ip_disassociate(self):
-        body = dict()
-        req = webob.Request.blank('/v1.1/123/os-floating-ips/1/disassociate')
-        req.method = 'POST'
-=======
     def test_add_floating_ip_to_instance(self):
         body = dict(addFloatingIp=dict(address='11.0.0.1'))
-        req = webob.Request.blank('/v1.1/servers/test_inst/action')
+        req = webob.Request.blank('/v1.1/123/servers/test_inst/action')
         req.method = "POST"
         req.body = json.dumps(body)
         req.headers["content-type"] = "application/json"
@@ -198,9 +176,8 @@
 
     def test_remove_floating_ip_from_instance(self):
         body = dict(removeFloatingIp=dict(address='11.0.0.1'))
-        req = webob.Request.blank('/v1.1/servers/test_inst/action')
-        req.method = "POST"
->>>>>>> 0af1508c
+        req = webob.Request.blank('/v1.1/123/servers/test_inst/action')
+        req.method = "POST"
         req.body = json.dumps(body)
         req.headers["content-type"] = "application/json"
 
@@ -209,7 +186,7 @@
 
     def test_bad_address_param_in_remove_floating_ip(self):
         body = dict(removeFloatingIp=dict(badparam='11.0.0.1'))
-        req = webob.Request.blank('/v1.1/servers/test_inst/action')
+        req = webob.Request.blank('/v1.1/123/servers/test_inst/action')
         req.method = "POST"
         req.body = json.dumps(body)
         req.headers["content-type"] = "application/json"
@@ -219,7 +196,7 @@
 
     def test_missing_dict_param_in_remove_floating_ip(self):
         body = dict(removeFloatingIp='11.0.0.1')
-        req = webob.Request.blank('/v1.1/servers/test_inst/action')
+        req = webob.Request.blank('/v1.1/123/servers/test_inst/action')
         req.method = "POST"
         req.body = json.dumps(body)
         req.headers["content-type"] = "application/json"
@@ -229,7 +206,7 @@
 
     def test_bad_address_param_in_add_floating_ip(self):
         body = dict(addFloatingIp=dict(badparam='11.0.0.1'))
-        req = webob.Request.blank('/v1.1/servers/test_inst/action')
+        req = webob.Request.blank('/v1.1/123/servers/test_inst/action')
         req.method = "POST"
         req.body = json.dumps(body)
         req.headers["content-type"] = "application/json"
@@ -239,7 +216,7 @@
 
     def test_missing_dict_param_in_add_floating_ip(self):
         body = dict(addFloatingIp='11.0.0.1')
-        req = webob.Request.blank('/v1.1/servers/test_inst/action')
+        req = webob.Request.blank('/v1.1/123/servers/test_inst/action')
         req.method = "POST"
         req.body = json.dumps(body)
         req.headers["content-type"] = "application/json"
