--- conflicted
+++ resolved
@@ -85,9 +85,9 @@
     return _return_server
 
 
-def return_server_with_interfaces(interfaces):
+def return_server_with_interfaces(interfaces, **kwargs):
     def _return_server(context, id):
-        return stub_instance(id, interfaces=interfaces)
+        return stub_instance(id, interfaces=interfaces, **kwargs)
     return _return_server
 
 
@@ -143,22 +143,14 @@
 
 def stub_instance(id, user_id=1, private_address=None, public_addresses=None,
                   host=None, power_state=0, reservation_id="",
-<<<<<<< HEAD
-                  uuid=FAKE_UUID, image_ref="10", flavor_id="1"):
+                  uuid=FAKE_UUID, image_ref="10", flavor_id="1", interfaces=None):
     metadata = []
     metadata.append(InstanceMetadata(key='seq', value=id))
 
-    inst_type = instance_types.get_instance_type_by_flavor_id(int(flavor_id))
-=======
-                  uuid=FAKE_UUID, interfaces=None):
-    metadata = []
-    metadata.append(InstanceMetadata(key='seq', value=id))
-
     if interfaces is None:
         interfaces = []
 
-    inst_type = instance_types.get_instance_type_by_flavor_id(1)
->>>>>>> 4432dc1f
+    inst_type = instance_types.get_instance_type_by_flavor_id(int(flavor_id))
 
     if public_addresses is None:
         public_addresses = list()
@@ -315,19 +307,25 @@
         flavor_ref = "http://localhost/v1.1/flavors/1"
         flavor_id = "1"
         flavor_bookmark = "http://localhost/flavors/1"
-        private = "192.168.0.3"
-        public = ["1.2.3.4"]
-
-        def _return_server(context, id):
-
-            return  stub_instance(1,
-                                  private_address=private,
-                                  public_addresses=public,
-                                  power_state=0,
-                                  image_ref=image_bookmark,
-                                  flavor_id=flavor_id,
-                                  )
-        self.stubs.Set(nova.db.api, 'instance_get', _return_server)
+
+        public_ip = '192.168.0.3'
+        private_ip = '172.19.0.1'
+        interfaces = [
+            {
+                'network': {'label': 'public'},
+                'fixed_ips': [
+                    {'address': public_ip},
+                ],
+            },
+            {
+                'network': {'label': 'private'},
+                'fixed_ips': [
+                    {'address': private_ip},
+                ],
+            },
+        ]
+        new_return_server = return_server_with_interfaces(interfaces)
+        self.stubs.Set(nova.db.api, 'instance_get', new_return_server)
 
         req = webob.Request.blank('/v1.1/servers/1')
         res = req.get_response(fakes.wsgi_app())
@@ -341,9 +339,8 @@
                 "name": "server1",
                 "status": "BUILD",
                 "hostId": '',
-                #"accessIPv4" : "67.23.10.132",
-                #"accessIPv6" : "::babe:67.23.10.132",
                 "image": {
+                    "id":"10",
                     "links": [
                         {
                             "rel": "bookmark",
@@ -364,13 +361,13 @@
                     "public": [
                         {
                             "version": 4,
-                            "addr": public[0],
+                            "addr": public_ip,
                         },
                     ],
                     "private": [
                         {
                             "version": 4,
-                            "addr": private,
+                            "addr": private_ip,
                         },
                     ],
                 },
@@ -398,19 +395,26 @@
         flavor_ref = "http://localhost/v1.1/flavors/1"
         flavor_id = "1"
         flavor_bookmark = "http://localhost/flavors/1"
-        private = "192.168.0.3"
-        public = ["1.2.3.4"]
-
-        def _return_server(context, id):
-
-            return  stub_instance(1,
-                                  private_address=private,
-                                  public_addresses=public,
-                                  power_state=1,
-                                  image_ref=image_bookmark,
-                                  flavor_id=flavor_id,
-                                  )
-        self.stubs.Set(nova.db.api, 'instance_get', _return_server)
+        private_ip = "192.168.0.3"
+        public_ip = "1.2.3.4"
+
+        interfaces = [
+            {
+                'network': {'label': 'public'},
+                'fixed_ips': [
+                    {'address': public_ip},
+                ],
+            },
+            {
+                'network': {'label': 'private'},
+                'fixed_ips': [
+                    {'address': private_ip},
+                ],
+            },
+        ]
+        new_return_server = return_server_with_interfaces(interfaces,
+                                                          power_state=1)
+        self.stubs.Set(nova.db.api, 'instance_get', new_return_server)
 
         req = webob.Request.blank('/v1.1/servers/1')
         res = req.get_response(fakes.wsgi_app())
@@ -427,6 +431,7 @@
                 #"accessIPv4" : "67.23.10.132",
                 #"accessIPv6" : "::babe:67.23.10.132",
                 "image": {
+                    "id" : "10",
                     "links": [
                         {
                             "rel": "bookmark",
@@ -447,13 +452,13 @@
                     "public": [
                         {
                             "version": 4,
-                            "addr": public[0],
+                            "addr": public_ip,
                         },
                     ],
                     "private": [
                         {
                             "version": 4,
-                            "addr": private,
+                            "addr": private_ip,
                         },
                     ],
                 },
@@ -482,19 +487,28 @@
         flavor_ref = "http://localhost/v1.1/flavors/1"
         flavor_id = "1"
         flavor_bookmark = "http://localhost/flavors/1"
-        private = "192.168.0.3"
-        public = ["1.2.3.4"]
-
-        def _return_server(context, id):
-
-            return  stub_instance(1,
-                                  private_address=private,
-                                  public_addresses=public,
-                                  power_state=1,
-                                  image_ref=image_ref,
-                                  flavor_id=flavor_id,
-                                  )
-        self.stubs.Set(nova.db.api, 'instance_get', _return_server)
+        private_ip = "192.168.0.3"
+        public_ip = "1.2.3.4"
+
+        interfaces = [
+            {
+                'network': {'label': 'public'},
+                'fixed_ips': [
+                    {'address': public_ip},
+                ],
+            },
+            {
+                'network': {'label': 'private'},
+                'fixed_ips': [
+                    {'address': private_ip},
+                ],
+            },
+        ]
+        new_return_server = return_server_with_interfaces(interfaces,
+                                                          power_state=1,
+                                                          image_ref=image_ref,
+                                                          flavor_id=flavor_id)
+        self.stubs.Set(nova.db.api, 'instance_get', new_return_server)
 
         req = webob.Request.blank('/v1.1/servers/1')
         res = req.get_response(fakes.wsgi_app())
@@ -532,13 +546,13 @@
                     "public": [
                         {
                             "version": 4,
-                            "addr": public[0],
+                            "addr": public_ip,
                         },
                     ],
                     "private": [
                         {
                             "version": 4,
-                            "addr": private,
+                            "addr": private_ip,
                         },
                     ],
                 },
@@ -1209,15 +1223,10 @@
         server = json.loads(res.body)['server']
         self.assertEqual(16, len(server['adminPass']))
         self.assertEqual('server_test', server['name'])
-<<<<<<< HEAD
         self.assertEqual(expected_flavor, server['flavor'])
         self.assertEqual(expected_image, server['image'])
         self.assertEqual(res.status_int, 200)
-=======
-        self.assertEqual(1, server['id'])
-        self.assertEqual(flavor_ref, server['flavorRef'])
-        self.assertEqual(image_href, server['imageRef'])
->>>>>>> 4432dc1f
+        #self.assertEqual(1, server['id'])
 
     def test_create_instance_v1_1_bad_href(self):
         self._setup_for_create_instance()
@@ -2788,7 +2797,6 @@
         }
 
         output = self.view_builder.build(self.instance, False)
-        print output
         self.assertDictEqual(output, expected_server)
 
     def test_build_server_detail(self):
