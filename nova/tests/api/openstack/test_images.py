# vim: tabstop=4 shiftwidth=4 softtabstop=4

# Copyright 2010 OpenStack LLC.
# All Rights Reserved.
#
#    Licensed under the Apache License, Version 2.0 (the "License"); you may
#    not use this file except in compliance with the License. You may obtain
#    a copy of the License at
#
#         http://www.apache.org/licenses/LICENSE-2.0
#
#    Unless required by applicable law or agreed to in writing, software
#    distributed under the License is distributed on an "AS IS" BASIS, WITHOUT
#    WARRANTIES OR CONDITIONS OF ANY KIND, either express or implied. See the
#    License for the specific language governing permissions and limitations
#    under the License.

"""
Tests of the new image services, both as a service layer,
and as a WSGI layer
"""

import copy
import json
import os
import shutil
import tempfile
import xml.dom.minidom as minidom

import mox
import stubout
import webob

from glance import client as glance_client
from nova import context
from nova import exception
from nova import flags
from nova import test
from nova import utils
import nova.api.openstack
from nova.api.openstack import images
from nova.tests.api.openstack import fakes


FLAGS = flags.FLAGS


class _BaseImageServiceTests(test.TestCase):
    """Tasks to test for all image services"""

    def __init__(self, *args, **kwargs):
        super(_BaseImageServiceTests, self).__init__(*args, **kwargs)
        self.service = None
        self.context = None

    def test_create(self):
        fixture = self._make_fixture('test image')
        num_images = len(self.service.index(self.context))

        image_id = self.service.create(self.context, fixture)['id']

        self.assertNotEquals(None, image_id)
        self.assertEquals(num_images + 1,
                          len(self.service.index(self.context)))

    def test_create_and_show_non_existing_image(self):
        fixture = self._make_fixture('test image')
        num_images = len(self.service.index(self.context))

        image_id = self.service.create(self.context, fixture)['id']

        self.assertNotEquals(None, image_id)
        self.assertRaises(exception.NotFound,
                          self.service.show,
                          self.context,
                          'bad image id')

    def test_create_and_show_non_existing_image_by_name(self):
        fixture = self._make_fixture('test image')
        num_images = len(self.service.index(self.context))

        image_id = self.service.create(self.context, fixture)['id']

        self.assertNotEquals(None, image_id)
        self.assertRaises(exception.ImageNotFound,
                          self.service.show_by_name,
                          self.context,
                          'bad image id')

    def test_update(self):
        fixture = self._make_fixture('test image')
        image_id = self.service.create(self.context, fixture)['id']
        fixture['status'] = 'in progress'

        self.service.update(self.context, image_id, fixture)

        new_image_data = self.service.show(self.context, image_id)
        self.assertEquals('in progress', new_image_data['status'])

    def test_delete(self):
        fixture1 = self._make_fixture('test image 1')
        fixture2 = self._make_fixture('test image 2')
        fixtures = [fixture1, fixture2]

        num_images = len(self.service.index(self.context))
        self.assertEquals(0, num_images, str(self.service.index(self.context)))

        ids = []
        for fixture in fixtures:
            new_id = self.service.create(self.context, fixture)['id']
            ids.append(new_id)

        num_images = len(self.service.index(self.context))
        self.assertEquals(2, num_images, str(self.service.index(self.context)))

        self.service.delete(self.context, ids[0])

        num_images = len(self.service.index(self.context))
        self.assertEquals(1, num_images)

    def test_index(self):
        fixture = self._make_fixture('test image')
        image_id = self.service.create(self.context, fixture)['id']
        image_metas = self.service.index(self.context)
        expected = [{'id': 'DONTCARE', 'name': 'test image'}]
        self.assertDictListMatch(image_metas, expected)

    @staticmethod
    def _make_fixture(name):
        fixture = {'name': name,
                   'updated': None,
                   'created': None,
                   'status': None,
                   'is_public': True}
        return fixture


class GlanceImageServiceTest(_BaseImageServiceTests):

    """Tests the Glance image service, in particular that metadata translation
    works properly.

    At a high level, the translations involved are:

        1. Glance -> ImageService - This is needed so we can support
           multple ImageServices (Glance, Local, etc)

        2. ImageService -> API - This is needed so we can support multple
           APIs (OpenStack, EC2)
    """
    def setUp(self):
        super(GlanceImageServiceTest, self).setUp()
        self.stubs = stubout.StubOutForTesting()
        fakes.stub_out_glance(self.stubs)
        fakes.stub_out_compute_api_snapshot(self.stubs)
        service_class = 'nova.image.glance.GlanceImageService'
        self.service = utils.import_object(service_class)
        self.context = context.RequestContext(1, None)
        self.service.delete_all()
        self.sent_to_glance = {}
        fakes.stub_out_glance_add_image(self.stubs, self.sent_to_glance)

    def tearDown(self):
        self.stubs.UnsetAll()
        super(GlanceImageServiceTest, self).tearDown()

    def test_create_with_instance_id(self):
        """Ensure instance_id is persisted as an image-property"""
        fixture = {'name': 'test image',
                   'is_public': False,
                   'properties': {'instance_id': '42', 'user_id': '1'}}

        image_id = self.service.create(self.context, fixture)['id']
        expected = fixture
        self.assertDictMatch(self.sent_to_glance['metadata'], expected)

        image_meta = self.service.show(self.context, image_id)
        expected = {'id': image_id,
                    'name': 'test image',
                    'is_public': False,
                    'properties': {'instance_id': '42', 'user_id': '1'}}
        self.assertDictMatch(image_meta, expected)

        image_metas = self.service.detail(self.context)
        self.assertDictMatch(image_metas[0], expected)

    def test_create_without_instance_id(self):
        """
        Ensure we can create an image without having to specify an
        instance_id. Public images are an example of an image not tied to an
        instance.
        """
        fixture = {'name': 'test image'}
        image_id = self.service.create(self.context, fixture)['id']

        expected = {'name': 'test image', 'properties': {}}
        self.assertDictMatch(self.sent_to_glance['metadata'], expected)

    def test_index_default_limit(self):
        fixtures = []
        ids = []
        for i in range(10):
            fixture = self._make_fixture('TestImage %d' % (i))
            fixtures.append(fixture)
            ids.append(self.service.create(self.context, fixture)['id'])

        image_metas = self.service.index(self.context)
        i = 0
        for meta in image_metas:
            expected = {'id': 'DONTCARE',
                        'name': 'TestImage %d' % (i)}
            self.assertDictMatch(meta, expected)
            i = i + 1

    def test_index_marker(self):
        fixtures = []
        ids = []
        for i in range(10):
            fixture = self._make_fixture('TestImage %d' % (i))
            fixtures.append(fixture)
            ids.append(self.service.create(self.context, fixture)['id'])

        image_metas = self.service.index(self.context, marker=ids[1])
        self.assertEquals(len(image_metas), 8)
        i = 2
        for meta in image_metas:
            expected = {'id': 'DONTCARE',
                        'name': 'TestImage %d' % (i)}
            self.assertDictMatch(meta, expected)
            i = i + 1

    def test_index_limit(self):
        fixtures = []
        ids = []
        for i in range(10):
            fixture = self._make_fixture('TestImage %d' % (i))
            fixtures.append(fixture)
            ids.append(self.service.create(self.context, fixture)['id'])

        image_metas = self.service.index(self.context, limit=3)
        self.assertEquals(len(image_metas), 3)

    def test_index_marker_and_limit(self):
        fixtures = []
        ids = []
        for i in range(10):
            fixture = self._make_fixture('TestImage %d' % (i))
            fixtures.append(fixture)
            ids.append(self.service.create(self.context, fixture)['id'])

        image_metas = self.service.index(self.context, marker=ids[3], limit=1)
        self.assertEquals(len(image_metas), 1)
        i = 4
        for meta in image_metas:
            expected = {'id': 'DONTCARE',
                        'name': 'TestImage %d' % (i)}
            self.assertDictMatch(meta, expected)
            i = i + 1

    def test_detail_marker(self):
        fixtures = []
        ids = []
        for i in range(10):
            fixture = self._make_fixture('TestImage %d' % (i))
            fixtures.append(fixture)
            ids.append(self.service.create(self.context, fixture)['id'])

        image_metas = self.service.detail(self.context, marker=ids[1])
        self.assertEquals(len(image_metas), 8)
        i = 2
        for meta in image_metas:
            expected = {
                'id': 'DONTCARE',
                'status': None,
                'is_public': True,
                'name': 'TestImage %d' % (i),
                'properties': {
                    'updated': None,
                    'created': None,
                },
            }

            self.assertDictMatch(meta, expected)
            i = i + 1

    def test_detail_limit(self):
        fixtures = []
        ids = []
        for i in range(10):
            fixture = self._make_fixture('TestImage %d' % (i))
            fixtures.append(fixture)
            ids.append(self.service.create(self.context, fixture)['id'])

        image_metas = self.service.detail(self.context, limit=3)
        self.assertEquals(len(image_metas), 3)

    def test_detail_marker_and_limit(self):
        fixtures = []
        ids = []
        for i in range(10):
            fixture = self._make_fixture('TestImage %d' % (i))
            fixtures.append(fixture)
            ids.append(self.service.create(self.context, fixture)['id'])

        image_metas = self.service.detail(self.context, marker=ids[3], limit=3)
        self.assertEquals(len(image_metas), 3)
        i = 4
        for meta in image_metas:
            expected = {
                'id': 'DONTCARE',
                'status': None,
                'is_public': True,
                'name': 'TestImage %d' % (i),
                'properties': {
                    'updated': None, 'created': None},
            }
            self.assertDictMatch(meta, expected)
            i = i + 1


class ImageControllerWithGlanceServiceTest(test.TestCase):
    """
    Test of the OpenStack API /images application controller w/Glance.
    """
    NOW_GLANCE_FORMAT = "2010-10-11T10:30:22"
    NOW_API_FORMAT = "2010-10-11T10:30:22Z"

    def setUp(self):
        """Run before each test."""
        super(ImageControllerWithGlanceServiceTest, self).setUp()
        self.orig_image_service = FLAGS.image_service
        FLAGS.image_service = 'nova.image.glance.GlanceImageService'
        self.stubs = stubout.StubOutForTesting()
        fakes.FakeAuthManager.reset_fake_data()
        fakes.FakeAuthDatabase.data = {}
        fakes.stub_out_networking(self.stubs)
        fakes.stub_out_rate_limiting(self.stubs)
        fakes.stub_out_auth(self.stubs)
        fakes.stub_out_key_pair_funcs(self.stubs)
        self.fixtures = self._make_image_fixtures()
        fakes.stub_out_glance(self.stubs, initial_fixtures=self.fixtures)
        fakes.stub_out_compute_api_snapshot(self.stubs)
        fakes.stub_out_compute_api_backup(self.stubs)

    def tearDown(self):
        """Run after each test."""
        self.stubs.UnsetAll()
        FLAGS.image_service = self.orig_image_service
        super(ImageControllerWithGlanceServiceTest, self).tearDown()

    def _applicable_fixture(self, fixture, user_id):
        """Determine if this fixture is applicable for given user id."""
        is_public = fixture["is_public"]
        try:
            uid = int(fixture["properties"]["user_id"])
        except KeyError:
            uid = None
        return uid == user_id or is_public

    def test_get_image_index(self):
        request = webob.Request.blank('/v1.0/images')
        response = request.get_response(fakes.wsgi_app())

        response_dict = json.loads(response.body)
        response_list = response_dict["images"]

        expected = [{'id': 123, 'name': 'public image'},
                    {'id': 124, 'name': 'queued snapshot'},
                    {'id': 125, 'name': 'saving snapshot'},
                    {'id': 126, 'name': 'active snapshot'},
                    {'id': 127, 'name': 'killed snapshot'},
                    {'id': 129, 'name': None}]

        self.assertDictListMatch(response_list, expected)

    def test_get_image(self):
        request = webob.Request.blank('/v1.0/images/123')
        response = request.get_response(fakes.wsgi_app())

        self.assertEqual(200, response.status_int)

        actual_image = json.loads(response.body)

        expected_image = {
            "image": {
                "id": 123,
                "name": "public image",
                "updated": self.NOW_API_FORMAT,
                "created": self.NOW_API_FORMAT,
                "status": "ACTIVE",
            },
        }

        self.assertEqual(expected_image, actual_image)

    def test_get_image_v1_1(self):
        request = webob.Request.blank('/v1.1/images/124')
        response = request.get_response(fakes.wsgi_app())

        actual_image = json.loads(response.body)

        href = "http://localhost/v1.1/images/124"
        bookmark = "http://localhost/images/124"
        server_href = "http://localhost/v1.1/servers/42"
        server_bookmark = "http://localhost/servers/42"

        expected_image = {
            "image": {
                "id": 124,
                "name": "queued snapshot",
                "updated": self.NOW_API_FORMAT,
                "created": self.NOW_API_FORMAT,
                "status": "QUEUED",
                'server': {
                    'id': 42,
                },
                "metadata": {
                    "instance_ref": "http://localhost/v1.1/servers/42",
                    "user_id": "1",
                },
                "links": [{
                    "rel": "self",
                    "href": href,
                },
                {
                    "rel": "bookmark",
                    "href": bookmark,
                }],
            },
        }

        self.assertEqual(expected_image, actual_image)

    def test_get_image_xml(self):
        request = webob.Request.blank('/v1.0/images/123')
        request.accept = "application/xml"
        response = request.get_response(fakes.wsgi_app())

        actual_image = minidom.parseString(response.body.replace("  ", ""))

        expected_now = self.NOW_API_FORMAT
        expected_image = minidom.parseString("""
            <image id="123"
                    name="public image"
                    updated="%(expected_now)s"
                    created="%(expected_now)s"
                    status="ACTIVE"
                    xmlns="http://docs.rackspacecloud.com/servers/api/v1.0" />
        """ % (locals()))

        self.assertEqual(expected_image.toxml(), actual_image.toxml())

    def test_get_image_xml_no_name(self):
        request = webob.Request.blank('/v1.0/images/129')
        request.accept = "application/xml"
        response = request.get_response(fakes.wsgi_app())

        actual_image = minidom.parseString(response.body.replace("  ", ""))

        expected_now = self.NOW_API_FORMAT
        expected_image = minidom.parseString("""
            <image id="129"
                    name="None"
                    updated="%(expected_now)s"
                    created="%(expected_now)s"
                    status="ACTIVE"
                    xmlns="http://docs.rackspacecloud.com/servers/api/v1.0" />
        """ % (locals()))

        self.assertEqual(expected_image.toxml(), actual_image.toxml())

    def test_get_image_404_json(self):
        request = webob.Request.blank('/v1.0/images/NonExistantImage')
        response = request.get_response(fakes.wsgi_app())
        self.assertEqual(404, response.status_int)

        expected = {
            "itemNotFound": {
                "message": "Image not found.",
                "code": 404,
            },
        }

        actual = json.loads(response.body)

        self.assertEqual(expected, actual)

    def test_get_image_404_xml(self):
        request = webob.Request.blank('/v1.0/images/NonExistantImage')
        request.accept = "application/xml"
        response = request.get_response(fakes.wsgi_app())
        self.assertEqual(404, response.status_int)

        expected = minidom.parseString("""
            <itemNotFound code="404"
                    xmlns="http://docs.rackspacecloud.com/servers/api/v1.0">
                <message>
                    Image not found.
                </message>
            </itemNotFound>
        """.replace("  ", ""))

        actual = minidom.parseString(response.body.replace("  ", ""))

        self.assertEqual(expected.toxml(), actual.toxml())

    def test_get_image_404_v1_1_json(self):
        request = webob.Request.blank('/v1.1/images/NonExistantImage')
        response = request.get_response(fakes.wsgi_app())
        self.assertEqual(404, response.status_int)

        expected = {
            "itemNotFound": {
                "message": "Image not found.",
                "code": 404,
            },
        }

        actual = json.loads(response.body)

        self.assertEqual(expected, actual)

    def test_get_image_404_v1_1_xml(self):
        request = webob.Request.blank('/v1.1/images/NonExistantImage')
        request.accept = "application/xml"
        response = request.get_response(fakes.wsgi_app())
        self.assertEqual(404, response.status_int)

        # NOTE(justinsb): I believe this should still use the v1.0 XSD,
        # because the element hasn't changed definition
        expected = minidom.parseString("""
            <itemNotFound code="404"
                    xmlns="http://docs.rackspacecloud.com/servers/api/v1.0">
                <message>
                    Image not found.
                </message>
            </itemNotFound>
        """.replace("  ", ""))

        actual = minidom.parseString(response.body.replace("  ", ""))

        self.assertEqual(expected.toxml(), actual.toxml())

    def test_get_image_index_v1_1(self):
        request = webob.Request.blank('/v1.1/images')
        response = request.get_response(fakes.wsgi_app())

        response_dict = json.loads(response.body)
        response_list = response_dict["images"]

        fixtures = copy.copy(self.fixtures)

        for image in fixtures:
            if not self._applicable_fixture(image, 1):
                fixtures.remove(image)
                continue

            href = "http://localhost/v1.1/images/%s" % image["id"]
            bookmark = "http://localhost/images/%s" % image["id"]
            test_image = {
                "id": image["id"],
                "name": image["name"],
                "links": [{
                    "rel": "self",
                    "href": href,
                }],
            }
            self.assertTrue(test_image in response_list)

        self.assertEqual(len(response_list), len(fixtures))

    def test_get_image_details(self):
        request = webob.Request.blank('/v1.0/images/detail')
        response = request.get_response(fakes.wsgi_app())

        response_dict = json.loads(response.body)
        response_list = response_dict["images"]

        expected = [{
            'id': 123,
            'name': 'public image',
            'updated': self.NOW_API_FORMAT,
            'created': self.NOW_API_FORMAT,
            'status': 'ACTIVE',
        },
        {
            'id': 124,
            'name': 'queued snapshot',
            'updated': self.NOW_API_FORMAT,
            'created': self.NOW_API_FORMAT,
            'status': 'QUEUED',
        },
        {
            'id': 125,
            'name': 'saving snapshot',
            'updated': self.NOW_API_FORMAT,
            'created': self.NOW_API_FORMAT,
            'status': 'SAVING',
            'progress': 0,
        },
        {
            'id': 126,
            'name': 'active snapshot',
            'updated': self.NOW_API_FORMAT,
            'created': self.NOW_API_FORMAT,
            'status': 'ACTIVE'
        },
        {
            'id': 127,
            'name': 'killed snapshot',
            'updated': self.NOW_API_FORMAT,
            'created': self.NOW_API_FORMAT,
            'status': 'FAILED',
        },
        {
            'id': 129,
            'name': None,
            'updated': self.NOW_API_FORMAT,
            'created': self.NOW_API_FORMAT,
            'status': 'ACTIVE',
        }]

        self.assertDictListMatch(expected, response_list)

    def test_get_image_details_v1_1(self):
        request = webob.Request.blank('/v1.1/images/detail')
        response = request.get_response(fakes.wsgi_app())

        response_dict = json.loads(response.body)
        response_list = response_dict["images"]

        expected = [{
            'id': 123,
            'name': 'public image',
            'metadata': {},
            'updated': self.NOW_API_FORMAT,
            'created': self.NOW_API_FORMAT,
            'status': 'ACTIVE',
            "links": [{
                "rel": "self",
                "href": "http://localhost/v1.1/images/123",
            },
            {
                "rel": "bookmark",
                "href": "http://localhost/images/123",
            }],
        },
        {
            'id': 124,
            'name': 'queued snapshot',
            'metadata': {
                u'instance_ref': u'http://localhost/v1.1/servers/42',
                u'user_id': u'1',
            },
            'updated': self.NOW_API_FORMAT,
            'created': self.NOW_API_FORMAT,
            'status': 'QUEUED',
            'server': {
                'id': 42,
            },
            "links": [{
                "rel": "self",
                "href": "http://localhost/v1.1/images/124",
            },
            {
                "rel": "bookmark",
                "href": "http://localhost/images/124",
            }],
        },
        {
            'id': 125,
            'name': 'saving snapshot',
            'metadata': {
                u'instance_ref': u'http://localhost/v1.1/servers/42',
                u'user_id': u'1',
            },
            'updated': self.NOW_API_FORMAT,
            'created': self.NOW_API_FORMAT,
            'status': 'SAVING',
            'progress': 0,
            'server': {
                'id': 42,
            },
            "links": [{
                "rel": "self",
                "href": "http://localhost/v1.1/images/125",
            },
            {
                "rel": "bookmark",
                "href": "http://localhost/images/125",
            }],
        },
        {
            'id': 126,
            'name': 'active snapshot',
            'metadata': {
                u'instance_ref': u'http://localhost/v1.1/servers/42',
                u'user_id': u'1',
            },
            'updated': self.NOW_API_FORMAT,
            'created': self.NOW_API_FORMAT,
            'status': 'ACTIVE',
            'server': {
                'id': 42,
            },
            "links": [{
                "rel": "self",
                "href": "http://localhost/v1.1/images/126",
            },
            {
                "rel": "bookmark",
                "href": "http://localhost/images/126",
            }],
        },
        {
            'id': 127,
            'name': 'killed snapshot',
            'metadata': {
                u'instance_ref': u'http://localhost/v1.1/servers/42',
                u'user_id': u'1',
            },
            'updated': self.NOW_API_FORMAT,
            'created': self.NOW_API_FORMAT,
            'status': 'FAILED',
            'server': {
                'id': 42,
            },
            "links": [{
                "rel": "self",
                "href": "http://localhost/v1.1/images/127",
            },
            {
                "rel": "bookmark",
                "href": "http://localhost/images/127",
            }],
        },
        {
            'id': 129,
            'name': None,
            'metadata': {},
            'updated': self.NOW_API_FORMAT,
            'created': self.NOW_API_FORMAT,
            'status': 'ACTIVE',
            "links": [{
                "rel": "self",
                "href": "http://localhost/v1.1/images/129",
            },
            {
                "rel": "bookmark",
                "href": "http://localhost/images/129",
            }],
        },
        ]

        self.assertDictListMatch(expected, response_list)

    def test_image_filter_with_name(self):
        mocker = mox.Mox()
        image_service = mocker.CreateMockAnything()
        context = object()
        filters = {'name': 'testname'}
        image_service.index(
            context, filters=filters).AndReturn([])
        mocker.ReplayAll()
        request = webob.Request.blank(
            '/v1.1/images?name=testname')
        request.environ['nova.context'] = context
        controller = images.ControllerV11(image_service=image_service)
        controller.index(request)
        mocker.VerifyAll()

    def test_image_filter_with_status(self):
        mocker = mox.Mox()
        image_service = mocker.CreateMockAnything()
        context = object()
        filters = {'status': 'ACTIVE'}
        image_service.index(
            context, filters=filters).AndReturn([])
        mocker.ReplayAll()
        request = webob.Request.blank(
            '/v1.1/images?status=ACTIVE')
        request.environ['nova.context'] = context
        controller = images.ControllerV11(image_service=image_service)
        controller.index(request)
        mocker.VerifyAll()

    def test_image_filter_with_property(self):
        mocker = mox.Mox()
        image_service = mocker.CreateMockAnything()
        context = object()
        filters = {'property-test': '3'}
        image_service.index(
            context, filters=filters).AndReturn([])
        mocker.ReplayAll()
        request = webob.Request.blank(
            '/v1.1/images?property-test=3')
        request.environ['nova.context'] = context
        controller = images.ControllerV11(image_service=image_service)
        controller.index(request)
        mocker.VerifyAll()

    def test_image_filter_not_supported(self):
        mocker = mox.Mox()
        image_service = mocker.CreateMockAnything()
        context = object()
        filters = {'status': 'ACTIVE'}
        image_service.index(
            context, filters=filters).AndReturn([])
        mocker.ReplayAll()
        request = webob.Request.blank(
            '/v1.1/images?status=ACTIVE&UNSUPPORTEDFILTER=testname')
        request.environ['nova.context'] = context
        controller = images.ControllerV11(image_service=image_service)
        controller.index(request)
        mocker.VerifyAll()

    def test_image_no_filters(self):
        mocker = mox.Mox()
        image_service = mocker.CreateMockAnything()
        context = object()
        filters = {}
        image_service.index(
            context, filters=filters).AndReturn([])
        mocker.ReplayAll()
        request = webob.Request.blank(
            '/v1.1/images')
        request.environ['nova.context'] = context
        controller = images.ControllerV11(image_service=image_service)
        controller.index(request)
        mocker.VerifyAll()

    def test_image_detail_filter_with_name(self):
        mocker = mox.Mox()
        image_service = mocker.CreateMockAnything()
        context = object()
        filters = {'name': 'testname'}
        image_service.detail(
            context, filters=filters).AndReturn([])
        mocker.ReplayAll()
        request = webob.Request.blank(
            '/v1.1/images/detail?name=testname')
        request.environ['nova.context'] = context
        controller = images.ControllerV11(image_service=image_service)
        controller.detail(request)
        mocker.VerifyAll()

    def test_image_detail_filter_with_status(self):
        mocker = mox.Mox()
        image_service = mocker.CreateMockAnything()
        context = object()
        filters = {'status': 'ACTIVE'}
        image_service.detail(
            context, filters=filters).AndReturn([])
        mocker.ReplayAll()
        request = webob.Request.blank(
            '/v1.1/images/detail?status=ACTIVE')
        request.environ['nova.context'] = context
        controller = images.ControllerV11(image_service=image_service)
        controller.detail(request)
        mocker.VerifyAll()

    def test_image_detail_filter_with_property(self):
        mocker = mox.Mox()
        image_service = mocker.CreateMockAnything()
        context = object()
        filters = {'property-test': '3'}
        image_service.detail(
            context, filters=filters).AndReturn([])
        mocker.ReplayAll()
        request = webob.Request.blank(
            '/v1.1/images/detail?property-test=3')
        request.environ['nova.context'] = context
        controller = images.ControllerV11(image_service=image_service)
        controller.detail(request)
        mocker.VerifyAll()

    def test_image_detail_filter_not_supported(self):
        mocker = mox.Mox()
        image_service = mocker.CreateMockAnything()
        context = object()
        filters = {'status': 'ACTIVE'}
        image_service.detail(
            context, filters=filters).AndReturn([])
        mocker.ReplayAll()
        request = webob.Request.blank(
            '/v1.1/images/detail?status=ACTIVE&UNSUPPORTEDFILTER=testname')
        request.environ['nova.context'] = context
        controller = images.ControllerV11(image_service=image_service)
        controller.detail(request)
        mocker.VerifyAll()

    def test_image_detail_no_filters(self):
        mocker = mox.Mox()
        image_service = mocker.CreateMockAnything()
        context = object()
        filters = {}
        image_service.detail(
            context, filters=filters).AndReturn([])
        mocker.ReplayAll()
        request = webob.Request.blank(
            '/v1.1/images/detail')
        request.environ['nova.context'] = context
        controller = images.ControllerV11(image_service=image_service)
        controller.detail(request)
        mocker.VerifyAll()

    def test_get_image_found(self):
        req = webob.Request.blank('/v1.0/images/123')
        res = req.get_response(fakes.wsgi_app())
        image_meta = json.loads(res.body)['image']
        expected = {'id': 123, 'name': 'public image',
                    'updated': self.NOW_API_FORMAT,
                    'created': self.NOW_API_FORMAT, 'status': 'ACTIVE'}
        self.assertDictMatch(image_meta, expected)

    def test_get_image_non_existent(self):
        req = webob.Request.blank('/v1.0/images/4242')
        res = req.get_response(fakes.wsgi_app())
        self.assertEqual(res.status_int, 404)

    def test_get_image_not_owned(self):
        """We should return a 404 if we request an image that doesn't belong
        to us
        """
        req = webob.Request.blank('/v1.0/images/128')
        res = req.get_response(fakes.wsgi_app())
        self.assertEqual(res.status_int, 404)

    def test_create_image(self):
        body = dict(image=dict(serverId='123', name='Snapshot 1'))
        req = webob.Request.blank('/v1.0/images')
        req.method = 'POST'
        req.body = json.dumps(body)
        req.headers["content-type"] = "application/json"
        response = req.get_response(fakes.wsgi_app())
        self.assertEqual(200, response.status_int)

    def test_create_snapshot_no_name(self):
        """Name is required for snapshots"""
        body = dict(image=dict(serverId='123'))
        req = webob.Request.blank('/v1.0/images')
        req.method = 'POST'
        req.body = json.dumps(body)
        req.headers["content-type"] = "application/json"
        response = req.get_response(fakes.wsgi_app())
        self.assertEqual(400, response.status_int)

    def test_create_backup_no_name(self):
        """Name is also required for backups"""
        body = dict(image=dict(serverId='123', image_type='backup',
                               backup_type='daily', rotation=1))
        req = webob.Request.blank('/v1.0/images')
        req.method = 'POST'
        req.body = json.dumps(body)
        req.headers["content-type"] = "application/json"
        response = req.get_response(fakes.wsgi_app())
        self.assertEqual(400, response.status_int)

    def test_create_backup_with_rotation_and_backup_type(self):
        """The happy path for creating backups

        Creating a backup is an admin-only operation, as opposed to snapshots
        which are available to anybody.
        """
        # FIXME(sirp): teardown needed?
        FLAGS.allow_admin_api = True

        # FIXME(sirp): should the fact that backups are admin_only be a FLAG
        body = dict(image=dict(serverId='123', image_type='backup',
                               name='Backup 1',
                               backup_type='daily', rotation=1))
        req = webob.Request.blank('/v1.0/images')
        req.method = 'POST'
        req.body = json.dumps(body)
        req.headers["content-type"] = "application/json"
        response = req.get_response(fakes.wsgi_app())
        self.assertEqual(200, response.status_int)

    def test_create_backup_no_rotation(self):
        """Rotation is required for backup requests"""
        # FIXME(sirp): teardown needed?
        FLAGS.allow_admin_api = True

        # FIXME(sirp): should the fact that backups are admin_only be a FLAG
        body = dict(image=dict(serverId='123', name='daily',
                               image_type='backup', backup_type='daily'))
        req = webob.Request.blank('/v1.0/images')
        req.method = 'POST'
        req.body = json.dumps(body)
        req.headers["content-type"] = "application/json"
        response = req.get_response(fakes.wsgi_app())
        self.assertEqual(400, response.status_int)

    def test_create_backup_no_backup_type(self):
        """Backup Type (daily or weekly) is required for backup requests"""
        # FIXME(sirp): teardown needed?
        FLAGS.allow_admin_api = True

        # FIXME(sirp): should the fact that backups are admin_only be a FLAG
        body = dict(image=dict(serverId='123', name='daily',
                               image_type='backup', rotation=1))
        req = webob.Request.blank('/v1.0/images')
        req.method = 'POST'
        req.body = json.dumps(body)
        req.headers["content-type"] = "application/json"
        response = req.get_response(fakes.wsgi_app())
        self.assertEqual(400, response.status_int)

    def test_create_image_with_invalid_image_type(self):
        """Valid image_types are snapshot | daily | weekly"""
        # FIXME(sirp): teardown needed?
        FLAGS.allow_admin_api = True

        # FIXME(sirp): should the fact that backups are admin_only be a FLAG
        body = dict(image=dict(serverId='123', image_type='monthly',
                               rotation=1))
        req = webob.Request.blank('/v1.0/images')
        req.method = 'POST'
        req.body = json.dumps(body)
        req.headers["content-type"] = "application/json"
        response = req.get_response(fakes.wsgi_app())
        self.assertEqual(400, response.status_int)

    def test_create_image_no_server_id(self):

        body = dict(image=dict(name='Snapshot 1'))
        req = webob.Request.blank('/v1.0/images')
        req.method = 'POST'
        req.body = json.dumps(body)
        req.headers["content-type"] = "application/json"
        response = req.get_response(fakes.wsgi_app())
        self.assertEqual(400, response.status_int)

    def test_create_image_v1_1(self):

        body = dict(image=dict(serverRef='123', name='Snapshot 1'))
        req = webob.Request.blank('/v1.1/images')
        req.method = 'POST'
        req.body = json.dumps(body)
        req.headers["content-type"] = "application/json"
        response = req.get_response(fakes.wsgi_app())
        self.assertEqual(200, response.status_int)

<<<<<<< HEAD
=======
    def test_create_image_v1_1_actual_server_ref(self):

        serverRef = 'http://localhost/v1.1/servers/1'
        body = dict(image=dict(serverRef=serverRef, name='Backup 1'))
        req = webob.Request.blank('/v1.1/images')
        req.method = 'POST'
        req.body = json.dumps(body)
        req.headers["content-type"] = "application/json"
        response = req.get_response(fakes.wsgi_app())
        self.assertEqual(200, response.status_int)
        result = json.loads(response.body)
        self.assertEqual(result['image']['serverRef'], serverRef)

    def test_create_image_v1_1_actual_server_ref_port(self):

        serverRef = 'http://localhost:8774/v1.1/servers/1'
        body = dict(image=dict(serverRef=serverRef, name='Backup 1'))
        req = webob.Request.blank('/v1.1/images')
        req.method = 'POST'
        req.body = json.dumps(body)
        req.headers["content-type"] = "application/json"
        response = req.get_response(fakes.wsgi_app())
        self.assertEqual(200, response.status_int)
        result = json.loads(response.body)
        self.assertEqual(result['image']['serverRef'], serverRef)

    def test_create_image_v1_1_server_ref_bad_hostname(self):

        serverRef = 'http://asdf/v1.1/servers/1'
        body = dict(image=dict(serverRef=serverRef, name='Backup 1'))
        req = webob.Request.blank('/v1.1/images')
        req.method = 'POST'
        req.body = json.dumps(body)
        req.headers["content-type"] = "application/json"
        response = req.get_response(fakes.wsgi_app())
        self.assertEqual(400, response.status_int)

>>>>>>> 76fbcb9b
    def test_create_image_v1_1_no_server_ref(self):

        body = dict(image=dict(name='Snapshot 1'))
        req = webob.Request.blank('/v1.1/images')
        req.method = 'POST'
        req.body = json.dumps(body)
        req.headers["content-type"] = "application/json"
        response = req.get_response(fakes.wsgi_app())
        self.assertEqual(400, response.status_int)

    @classmethod
    def _make_image_fixtures(cls):
        image_id = 123
        base_attrs = {'created_at': cls.NOW_GLANCE_FORMAT,
                      'updated_at': cls.NOW_GLANCE_FORMAT,
                      'deleted_at': None,
                      'deleted': False}

        fixtures = []

        def add_fixture(**kwargs):
            kwargs.update(base_attrs)
            fixtures.append(kwargs)

        # Public image
        add_fixture(id=image_id, name='public image', is_public=True,
                    status='active', properties={})
        image_id += 1

        # Snapshot for User 1
        server_ref = 'http://localhost/v1.1/servers/42'
        snapshot_properties = {'instance_ref': server_ref, 'user_id': '1'}
        for status in ('queued', 'saving', 'active', 'killed'):
            add_fixture(id=image_id, name='%s snapshot' % status,
                        is_public=False, status=status,
                        properties=snapshot_properties)
            image_id += 1

        # Snapshot for User 2
        other_snapshot_properties = {'instance_id': '43', 'user_id': '2'}
        add_fixture(id=image_id, name='someone elses snapshot',
                    is_public=False, status='active',
                    properties=other_snapshot_properties)

        image_id += 1

        # Image without a name
        add_fixture(id=image_id, is_public=True, status='active',
                    properties={})
        image_id += 1

        return fixtures


class ImageXMLSerializationTest(test.TestCase):

    TIMESTAMP = "2010-10-11T10:30:22Z"
    SERVER_HREF = 'http://localhost/v1.1/servers/123'
    SERVER_BOOKMARK = 'http://localhost/servers/123'
    IMAGE_HREF = 'http://localhost/v1.1/images/%s'
    IMAGE_BOOKMARK = 'http://localhost/images/%s'

    def test_show(self):
        serializer = images.ImageXMLSerializer()

        #so we can see the full diff in the output
        self.maxDiff = None
        fixture = {
            'image': {
                'id': 1,
                'name': 'Image1',
                'created': self.TIMESTAMP,
                'updated': self.TIMESTAMP,
                'status': 'ACTIVE',
                'progress': 80,
                'server': {
                    'id': 1,
                    'name': 'Server1',
                    'links': [
                        {
                            'href': self.SERVER_HREF,
                            'rel': 'self',
                        },
                        {
                            'href': self.SERVER_BOOKMARK,
                            'rel': 'bookmark',
                        },
                    ],
                },
                'metadata': {
                    'key1': 'value1',
                },
                'links': [
                    {
                        'href': self.IMAGE_HREF % 1,
                        'rel': 'self',
                    },
                    {
                        'href': self.IMAGE_BOOKMARK % 1,
                        'rel': 'bookmark',
                    },
                ],
            },
        }

        output = serializer.serialize(fixture, 'show')
        actual = minidom.parseString(output.replace("  ", ""))

        expected_server_href = self.SERVER_HREF
        expected_server_bookmark = self.SERVER_BOOKMARK
        expected_href = self.IMAGE_HREF % 1
        expected_bookmark = self.IMAGE_BOOKMARK % 1
        expected_now = self.TIMESTAMP
        expected = minidom.parseString("""
        <image id="1"
                xmlns="http://docs.openstack.org/compute/api/v1.1"
                xmlns:atom="http://www.w3.org/2005/Atom"
                name="Image1"
                updated="%(expected_now)s"
                created="%(expected_now)s"
                status="ACTIVE"
                progress="80">
            <server id="1" />
            <metadata>
                <meta key="key1">
                    value1
                </meta>
            </metadata>
            <atom:link href="%(expected_href)s" rel="self"/>
            <atom:link href="%(expected_bookmark)s" rel="bookmark"/>
        </image>
        """.replace("  ", "") % (locals()))

        self.assertEqual(expected.toxml(), actual.toxml())

    def test_show_zero_metadata(self):
        serializer = images.ImageXMLSerializer()

        self.maxDiff = None
        fixture = {
            'image': {
                'id': 1,
                'name': 'Image1',
                'created': self.TIMESTAMP,
                'updated': self.TIMESTAMP,
                'status': 'ACTIVE',
                'server': {
                    'id': 1,
                    'name': 'Server1',
                    'links': [
                        {
                            'href': self.SERVER_HREF,
                            'rel': 'self',
                        },
                        {
                            'href': self.SERVER_BOOKMARK,
                            'rel': 'bookmark',
                        },
                    ],
                },
                'metadata': {},
                'links': [
                    {
                        'href': self.IMAGE_HREF % 1,
                        'rel': 'self',
                    },
                    {
                        'href': self.IMAGE_BOOKMARK % 1,
                        'rel': 'bookmark',
                    },
                ],
            },
        }

        output = serializer.serialize(fixture, 'show')
        actual = minidom.parseString(output.replace("  ", ""))

        expected_server_href = self.SERVER_HREF
        expected_server_bookmark = self.SERVER_BOOKMARK
        expected_href = self.IMAGE_HREF % 1
        expected_bookmark = self.IMAGE_BOOKMARK % 1
        expected_now = self.TIMESTAMP
        expected = minidom.parseString("""
        <image id="1"
                xmlns="http://docs.openstack.org/compute/api/v1.1"
                xmlns:atom="http://www.w3.org/2005/Atom"
                name="Image1"
                updated="%(expected_now)s"
                created="%(expected_now)s"
                status="ACTIVE">
            <server id="1" />
            <atom:link href="%(expected_href)s" rel="self"/>
            <atom:link href="%(expected_bookmark)s" rel="bookmark"/>
        </image>
        """.replace("  ", "") % (locals()))

        self.assertEqual(expected.toxml(), actual.toxml())

    def test_show_image_no_metadata_key(self):
        serializer = images.ImageXMLSerializer()

        self.maxDiff = None
        fixture = {
            'image': {
                'id': 1,
                'name': 'Image1',
                'created': self.TIMESTAMP,
                'updated': self.TIMESTAMP,
                'status': 'ACTIVE',
                'server': {
                    'id': 1,
                    'name': 'Server1',
                    'links': [
                        {
                            'href': self.SERVER_HREF,
                            'rel': 'self',
                        },
                        {
                            'href': self.SERVER_BOOKMARK,
                            'rel': 'bookmark',
                        },
                    ],
                },
                'links': [
                    {
                        'href': self.IMAGE_HREF % 1,
                        'rel': 'self',
                    },
                    {
                        'href': self.IMAGE_BOOKMARK % 1,
                        'rel': 'bookmark',
                    },
                ],
            },
        }

        output = serializer.serialize(fixture, 'show')
        actual = minidom.parseString(output.replace("  ", ""))

        expected_server_href = self.SERVER_HREF
        expected_server_bookmark = self.SERVER_BOOKMARK
        expected_href = self.IMAGE_HREF % 1
        expected_bookmark = self.IMAGE_BOOKMARK % 1
        expected_now = self.TIMESTAMP
        expected = minidom.parseString("""
        <image id="1"
                xmlns="http://docs.openstack.org/compute/api/v1.1"
                xmlns:atom="http://www.w3.org/2005/Atom"
                name="Image1"
                updated="%(expected_now)s"
                created="%(expected_now)s"
                status="ACTIVE">
            <server id="1" />
            <atom:link href="%(expected_href)s" rel="self"/>
            <atom:link href="%(expected_bookmark)s" rel="bookmark"/>
        </image>
        """.replace("  ", "") % (locals()))

        self.assertEqual(expected.toxml(), actual.toxml())

    def test_show_no_server(self):
        serializer = images.ImageXMLSerializer()

        #so we can see the full diff in the output
        self.maxDiff = None
        fixture = {
            'image': {
                'id': 1,
                'name': 'Image1',
                'created': self.TIMESTAMP,
                'updated': self.TIMESTAMP,
                'status': 'ACTIVE',
                'metadata': {
                    'key1': 'value1',
                },
                'links': [
                    {
                        'href': self.IMAGE_HREF % 1,
                        'rel': 'self',
                    },
                    {
                        'href': self.IMAGE_BOOKMARK % 1,
                        'rel': 'bookmark',
                    },
                ],
            },
        }

        output = serializer.serialize(fixture, 'show')
        actual = minidom.parseString(output.replace("  ", ""))

        expected_href = self.IMAGE_HREF % 1
        expected_bookmark = self.IMAGE_BOOKMARK % 1
        expected_now = self.TIMESTAMP
        expected = minidom.parseString("""
        <image id="1"
                xmlns="http://docs.openstack.org/compute/api/v1.1"
                xmlns:atom="http://www.w3.org/2005/Atom"
                name="Image1"
                updated="%(expected_now)s"
                created="%(expected_now)s"
                status="ACTIVE">
            <metadata>
                <meta key="key1">
                    value1
                </meta>
            </metadata>
            <atom:link href="%(expected_href)s" rel="self"/>
            <atom:link href="%(expected_bookmark)s" rel="bookmark"/>
        </image>
        """.replace("  ", "") % (locals()))

        self.assertEqual(expected.toxml(), actual.toxml())

    def test_index(self):
        serializer = images.ImageXMLSerializer()

        #so we can see the full diff in the output
        self.maxDiff = None
        fixture = {
            'images': [
                {
                    'id': 1,
                    'name': 'Image1',
                    'links': [
                        {
                            'href': self.IMAGE_HREF % 1,
                            'rel': 'self',
                        },
                    ],
                },
                {
                    'id': 2,
                    'name': 'Image2',
                    'links': [
                        {
                            'href': self.IMAGE_HREF % 2,
                            'rel': 'self',
                        },
                    ],
                },
            ]
        }

        output = serializer.serialize(fixture, 'index')
        actual = minidom.parseString(output.replace("  ", ""))

        expected_server_href = self.SERVER_HREF
        expected_server_bookmark = self.SERVER_BOOKMARK
        expected_href = self.IMAGE_HREF % 1
        expected_bookmark = self.IMAGE_BOOKMARK % 1
        expected_href_two = self.IMAGE_HREF % 2
        expected_bookmark_two = self.IMAGE_BOOKMARK % 2
        expected_now = self.TIMESTAMP
        expected = minidom.parseString("""
        <images
                xmlns="http://docs.openstack.org/compute/api/v1.1"
                xmlns:atom="http://www.w3.org/2005/Atom">
        <image id="1" name="Image1">
            <atom:link href="%(expected_href)s" rel="self"/>
        </image>
        <image id="2" name="Image2">
            <atom:link href="%(expected_href_two)s" rel="self"/>
        </image>
        </images>
        """.replace("  ", "") % (locals()))

        self.assertEqual(expected.toxml(), actual.toxml())

    def test_index_zero_images(self):
        serializer = images.ImageXMLSerializer()

        fixtures = {
            'images': [],
        }

        output = serializer.serialize(fixtures, 'index')
        actual = minidom.parseString(output.replace("  ", ""))

        expected = minidom.parseString("""
        <images
                xmlns="http://docs.openstack.org/compute/api/v1.1"
                xmlns:atom="http://www.w3.org/2005/Atom" />
        """.replace("  ", "") % (locals()))

        self.assertEqual(expected.toxml(), actual.toxml())

    def test_detail(self):
        serializer = images.ImageXMLSerializer()

        #so we can see the full diff in the output
        self.maxDiff = None
        fixture = {
            'images': [
                {
                    'id': 1,
                    'name': 'Image1',
                    'created': self.TIMESTAMP,
                    'updated': self.TIMESTAMP,
                    'status': 'ACTIVE',
                    'server': {
                        'id': 1,
                        'name': 'Server1',
                        'links': [
                            {
                                'href': self.SERVER_HREF,
                                'rel': 'self',
                            },
                            {
                                'href': self.SERVER_BOOKMARK,
                                'rel': 'bookmark',
                            },
                        ],
                    },
                    'links': [
                        {
                            'href': self.IMAGE_HREF % 1,
                            'rel': 'self',
                        },
                        {
                            'href': self.IMAGE_BOOKMARK % 1,
                            'rel': 'bookmark',
                        },
                    ],
                },
                {
                    'id': 2,
                    'name': 'Image2',
                    'created': self.TIMESTAMP,
                    'updated': self.TIMESTAMP,
                    'status': 'SAVING',
                    'progress': 80,
                    'metadata': {
                        'key1': 'value1',
                    },
                    'links': [
                        {
                            'href': self.IMAGE_HREF % 2,
                            'rel': 'self',
                        },
                        {
                            'href': self.IMAGE_BOOKMARK % 2,
                            'rel': 'bookmark',
                        },
                    ],
                },
            ]
        }

        output = serializer.serialize(fixture, 'detail')
        actual = minidom.parseString(output.replace("  ", ""))

        expected_server_href = self.SERVER_HREF
        expected_server_bookmark = self.SERVER_BOOKMARK
        expected_href = self.IMAGE_HREF % 1
        expected_bookmark = self.IMAGE_BOOKMARK % 1
        expected_href_two = self.IMAGE_HREF % 2
        expected_bookmark_two = self.IMAGE_BOOKMARK % 2
        expected_now = self.TIMESTAMP
        expected = minidom.parseString("""
        <images
                xmlns="http://docs.openstack.org/compute/api/v1.1"
                xmlns:atom="http://www.w3.org/2005/Atom">
        <image id="1"
                name="Image1"
                updated="%(expected_now)s"
                created="%(expected_now)s"
                status="ACTIVE">
            <server id="1" />
            <atom:link href="%(expected_href)s" rel="self"/>
            <atom:link href="%(expected_bookmark)s" rel="bookmark"/>
        </image>
        <image id="2"
                name="Image2"
                updated="%(expected_now)s"
                created="%(expected_now)s"
                status="SAVING"
                progress="80">
            <metadata>
                <meta key="key1">
                    value1
                </meta>
            </metadata>
            <atom:link href="%(expected_href_two)s" rel="self"/>
            <atom:link href="%(expected_bookmark_two)s" rel="bookmark"/>
        </image>
        </images>
        """.replace("  ", "") % (locals()))

        self.assertEqual(expected.toxml(), actual.toxml())

    def test_create(self):
        serializer = images.ImageXMLSerializer()

        #so we can see the full diff in the output
        self.maxDiff = None
        fixture = {
            'image': {
                'id': 1,
                'name': 'Image1',
                'created': self.TIMESTAMP,
                'updated': self.TIMESTAMP,
                'status': 'SAVING',
                'progress': 80,
                'server': {
                    'id': 1,
                    'name': 'Server1',
                    'links': [
                        {
                            'href': self.SERVER_HREF,
                            'rel': 'self',
                        },
                        {
                            'href': self.SERVER_BOOKMARK,
                            'rel': 'bookmark',
                        },
                    ],
                },
                'metadata': {
                    'key1': 'value1',
                },
                'links': [
                    {
                        'href': self.IMAGE_HREF % 1,
                        'rel': 'self',
                    },
                    {
                        'href': self.IMAGE_BOOKMARK % 1,
                        'rel': 'bookmark',
                    },
                ],
            },
        }

        output = serializer.serialize(fixture, 'create')
        actual = minidom.parseString(output.replace("  ", ""))

        expected_server_href = self.SERVER_HREF
        expected_server_bookmark = self.SERVER_BOOKMARK
        expected_href = self.IMAGE_HREF % 1
        expected_bookmark = self.IMAGE_BOOKMARK % 1
        expected_now = self.TIMESTAMP
        expected = minidom.parseString("""
        <image id="1"
                xmlns="http://docs.openstack.org/compute/api/v1.1"
                xmlns:atom="http://www.w3.org/2005/Atom"
                name="Image1"
                updated="%(expected_now)s"
                created="%(expected_now)s"
                status="SAVING"
                progress="80">
            <server id="1" />
            <metadata>
                <meta key="key1">
                    value1
                </meta>
            </metadata>
            <atom:link href="%(expected_href)s" rel="self"/>
            <atom:link href="%(expected_bookmark)s" rel="bookmark"/>
        </image>
        """.replace("  ", "") % (locals()))

        self.assertEqual(expected.toxml(), actual.toxml())<|MERGE_RESOLUTION|>--- conflicted
+++ resolved
@@ -1041,8 +1041,6 @@
         response = req.get_response(fakes.wsgi_app())
         self.assertEqual(200, response.status_int)
 
-<<<<<<< HEAD
-=======
     def test_create_image_v1_1_actual_server_ref(self):
 
         serverRef = 'http://localhost/v1.1/servers/1'
@@ -1080,7 +1078,6 @@
         response = req.get_response(fakes.wsgi_app())
         self.assertEqual(400, response.status_int)
 
->>>>>>> 76fbcb9b
     def test_create_image_v1_1_no_server_ref(self):
 
         body = dict(image=dict(name='Snapshot 1'))
