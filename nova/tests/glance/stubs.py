--- conflicted
+++ resolved
@@ -16,13 +16,8 @@
 
 import StringIO
 
-<<<<<<< HEAD
 from nova import exception
-import nova.image
-import nova.image.glance
-=======
 from nova.image import glance
->>>>>>> 9482275a
 
 
 def stubout_glance_client(stubs):
