--- conflicted
+++ resolved
@@ -104,14 +104,13 @@
             image = self.image_service.show(context, image_id)
             if kernel_id is None:
                 kernel_id = image.get('kernel_id', None)
+                # FIXME(sirp): which one to use?
+                #kernel_id = image.get('kernelId', None)
             if ramdisk_id is None:
-<<<<<<< HEAD
-                ramdisk_id = image.get('ramdiskId', None)
+                ramdisk_id = image.get('ramdisk_id', None)
+                #ramdisk_id = image.get('ramdiskId', None)
 
             # FIXME(sirp): is there a way we can remove null_kernel?
-=======
-                ramdisk_id = image.get('ramdisk_id', None)
->>>>>>> 56df9b12
             # No kernel and ramdisk for raw images
             if kernel_id == str(FLAGS.null_kernel):
                 kernel_id = None
